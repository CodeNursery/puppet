<<<<<<< HEAD
0.25.0
    Fixed #1910 - Updated logcheck regex

    Fixed #1879 - Added to tidy documentation

    Fixed #1881 - Added md5lite explanation

    Fixed #1877 - Tidy type reference update for use of 0

    Fix autotest on win32

    Doc strings update for REST

    Fixed #1840 - Bug fixes and improvements for Emacs puppet-mode.el

=======
0.24.8
    Fixing #1543 - Nagios parse errors no longer kill Puppet

    Fixed #1420 - nagios_serviceescalation not allowing host_name more than one type

    Fixed #1884 - Exported resources are marked as unexported when collected on the exporting host

    Fixed #1922 - Functions squash all arguments into a single hash
    
    Fixed #1538 - Yumrepo sets permissions wrongly on files in /etc/yum.repos.d

    Fixed #1936 - Added /* */ support to the vim file

    Fixed #1541 -  nagios objects write files to clientbucket on every change

    Fixed #1542 - cannot purge nagios objects
 
    Fixing #1912 - gid still works with no 'should' value fixing ralsh issues

    Fixing the Rakefile to use 'git format-patch'

    Added README.rst file

    Enhancements to Stored Configuration performance

    Added Reductive Labs build library to tasks directory

    Fixed #1852 - Correct behaviour when no SELinux bindings
 
>>>>>>> 6b0c1b91
    Updated Red Hat spec file 0.24.7

    Fixed #1920 - Shadow password corruption 

0.24.7
    Fixed #1804 - Added VDev and MultiVDev properties to the ZPool type

    Fixed #1496 - nagios_servicedependency needs a unique host_name?

    Fixed #1420 - nagios_serviceescalation not allowing host_name more than one type

    Bug #1803 Zfs should auto require the ancestor file systems

    Refactor #1802 Use 'zfs get -H -o value' instead of parsing output for value

    Fixing #1800 - tidy now correctly ignores missing files and directories

    Fixing #1794 - returning sync when it is already initialized

    Fixing #1750 again - All of the properties and now :ensure check replace?

    Deprecate the NetInfo nameservice provider. Use directoryservice instead

    Add macauthorization type

    Fixing #1703 - using a mutex around the sending of the tagmails

    Fix #1788 - allow rspec rake to run only some tests

    Fixing the AST constant warnings, using a variable instead of a constant

    Feature #1696 Add support for branded zones

    Feature #1783 - Add ZFS support

    type/mcx.rb Feature #1026 - MCX Type

    Fixing #1749 - Splay now hopefully behaves "better" for small values

    Fix #1741 - Add inline_template function

    Slight denormalisation to store a host's environment as a first class

    Added Rake :ci namespace and CI tasks

    Refactoring the thread-safety in Puppet::Util

    Removing the included testing gems; you must now install them yourself

    Refactoring of SELinux functions to use native Ruby SELinux interface

    Removing all mention of EPM, RPM, or Sun packages.

    Fixed #1496 - nagios_servicedependency needs a unique host_name?

    Fixed #1420 - nagios_serviceescalation not allowing host_name more than one type

    Fixed #1695 - Solaris 10 zone provider doesn't properly handle unknown zone attributes in newer releases

    Fixed #1776 - Trivial fix for gentoo service provider

    Fixed #1767 - Minor fix to emacs mode

    Fixed #1711 - fileserver test fails due to incorrect mocking

    Fixed #1751 - Mac OS X DirectoryService nameservice provider support for 
    plist output and password hash fil 
   
    Fixed #1752 - Add an optional argument to Puppet::Util.execute to determine 
    whether stderr and stdout are combined in the output
    
    Added versionable feature to the RPM provider
    
    Fixed #1668 - puppetca can't clean unsigned certs

    Moved RRD feature from util/metric.rb to feature/base.rb

    Fixed #1735 and #1747 - Fixes to confine system

    Fixed #1681 - Add filesystem type check to test for per-file SELinux context support

    Fixed #1746 - Sync SELinux file attributes after file contents created/modified

    Replaced SELInux calls to binaries with Ruby SELinux bindings

    Fixed #1748 - Include spec directory in packages

    Fixes #1672 - unsafe crontab handling in Solaris

    Fixed #1718 - Added preseed to apt uninstall and purge

    Fixed #1739 - Added uninstall functionality to yum provider

    Fixed #1710 - Spurious output in test run

    Fixed #1667 - Documentation should specify natural language regexs, not Regexp objects

    Fixed #1692 - k5login fails to set mode when file is created

    Fixed #1660 - Added specific recurse values for tidy

    Fixed #1698 - All logs should now show up in the reports

    Fixed #1661 - Type reference: tidy should specify manditory parameters

    Fixed #1104 - Classes and nodes should set $name variables

    Updated Red Hat spec file for 0.24.6

    Removed conf/debian directory - Debian packaging information 
    now maintained downstream

    Added augeas type

    Added support for @doc type and manifest documentation support - see:
    http://reductivelabs.com/trac/puppet/wiki/PuppetManifestDocumentation

    Added multiline comment support

0.24.6
    Adding support to the user type for: profiles, auths, project, 
    key/value pairs (extension to Solaris RBAC support added in
    0.24.6)

    Fixed #1662 - Configuration Reference still references 'section'

    Fixed #1460 - enhance redhat puppetmaster init.d script to easy start puppetmaster as a mongrel cluster

    Fixed #1663 - Regression relating to facter fact naming from 0.24.5

    Fixed #1655 - Provider::Confine::Variable tests are broken

    Fixed #1646 - service puppet status does not work as non-root 
    on redhat system

    Fixed #1649 - Updated OSX package cleanup
  
    Fixed #1647 - puppetdoc -r providers now working again

    Fixed #1639 - uninitialized constant Puppet::Type::User::ProviderUseradd

    Fixed #1637 - With an inexistant (global) templatedir, modules 
    can't access their templates

    Fixed #1202 - Collection attribute matching doesn't parse arrays

    Fixed #1473 - Puppetd stops with error after puppetmasterd 
    is unavailable

    Fixed #1354 - yum provider problems with RHEL 3

    Fixed #1633 - Added support for --detailed-exits to bin/puppet

    Fixed #381 - Allow Allow multiple overrides in one statement

    Fixing #947 - pluginsync no longer fails poorly when no plugins exist

    Fixed #981 - Removed 'Adding aliases' info message
    
    Fixing #1089 - Log messages are now tagged with the log level,
    making it easier to match messages in the 'tagmail' report.
    
    Fixing #1098 - Multiline strings now correctly increment the line count

    Fixing #1614 - Environments no longer have to be listed out

    Fixed #1628 - Changed node search to use certname rather than Facter 
    hostname
    
    Fixed #1613 - The client environment will be substituted when looking 
    up settings.

    Updated puppet binary documentation 

    Feature #1624 - Added RBAC roles to solaris user provider

    Fixed #1586 - Specifying "fully qualified" package names in Gentoo

    Fixed #1620 - Add 'sles' to Puppet confines when 'suse' is used

    Fixed #1585 - Allow complex 'if' and variable expressions

    Fixed #1564 - Saving File#checksum to state.yaml broken

    Fixed #1603 - Added support for running Puppet inside a Rack application
    (mod_rails) with Passenger and Apache

    Fixed #1596 - Deploying file resources with ++ generates error

    Modified the group and zone resource types to no longer call
    'currentpropvalues' as a means of setting all values to absent.
    There should be no behaviour change from this change.

    Modified the behaviour of resource-level 'retrieve' -- it only
    calls 'retrieve' on each property if the resource exists.

    Fixed #1622 - Users and their groups should again add in one transaction

    Fixed #791 - You should now be able to create and find a user/group in one transaction.

    Fixed #1610 - Raise "Filebucketed" messages to Notice priority
    
    FIxed #1530 - ssh_authorized_keys provider does not crash anymore on SSH type 1 keys

    Added a number of confines to package providers

    Fixed #1609 - Added confines for the Gentoo, FreeBSD and 
    SMF (Solaris) service providers 

    Fixed #1608 - Added ubuntu to defaultfor for apt provider

    Fixed #1607 - Added ubuntu to defaultfor for Debian service
    provider

    Fixed #1045 - Multiple metaparams all get added to resources.
    
    Fixed #1472 -- defined, exported resources in the current compile 
    now get expanded correctly.

    Fixed #1595 - Internally, Property#retrieve is no longer called
    when no 'should' value is available for a resource.

    Fixed #1588 - Fixed puppetca --clean --all 

    Fixed #1584 - Added support for appended variables

    Fixed #1554 - Added support for multiple template directories

    Fixed #1500 - puppetrun not working

    Fixed #1579 and #1580 - errors in the Puppet RPM spec file

    Fixed #1572 -- file purging now fails if remote sources do not exist.
    
    Fixed #1521 -- ldap user and password are now used with the default connection.

    Fixed issues with file descriptors leaking into subprocesses

    Fixed #1568 - createpackage.sh

    Fixed #1571 - Puppet::Util::binary returns incorrect results

    Fixed #1553 - Puppet and Facter cannot both install the plist module into two different locations

    Adjusted hpuxuseradd user provider to confine to HP-UX and fixed HP-UX user provider path regression

    Fixed debug messages in package type - thanks to Todd Zullinger for this fix
    
    Fixed #1566 - changed password property of the user type

    Fixed debug messages in package type

    Updated Red Hat spec file

    Fixes #1455 - Adds HP-UX support for user type

    Fixes #1551 puppetmaster.freshness xmlrpc call returns incorrect type

    Fixes #1554 - Fix exception for undefined hostname

    Fixed #1533 - changed permissions for man directory

    Added daemontools and runit providers for service type

    Added simple rake task for running unit tests

    Added spec Rake task

    Fixed #1526 - Fixed leak in template

    Fixed #1506 - Removed storeconfig duplicate indexes
    
    Fixed #1457 - case insensitive match for error
    
    Fixed #1488 - Moved individual functions out of functions.rb into 
    lib/puppet/parser/functions directory.  New functions should be create     in this directory.

    Fixed #1508 - Added HP-UX package provider

    Fixed #1502 - Fixed poor stored configuration performance

    Fixed #1510 - Storeconfiguration fixed for Rails 2.1

    Add the -P/--ping option to puppetrun, fixes #1501

    Fixed #1394 - Added stored configuration clearing script to /ext
    
    Fixed #1442 - replaced use of Facter for report titling with certname

    Fixed $1456 - add proxy configuration capability to yum repo

    Fixed #1457 - removed confine warning

    A working script to create an OS X pkg out of the Puppet repository

    Fixed #1441 - Updated console colours

    Expose all puppet variables as instance member variables of the template wrapper.
    This helps resolve redmine #1427, by providing a safe mechanism to access variables.
    
     * Implement Puppet::Parser::Scope#to_hash, which returns a hash containing all the
       variable bindings in the current and, optionally, parent scope.
     * Use that to set instance member variables into Puppet::Parser::Templatewrapper
     * Report the time taken for variable binding at debug level, to help identify any
       performance regression that is encountered in the real world.
     * Rename the @scope and @file members of the template wrapper, to avoid clashing
       with a scope variable exposed within puppet.

    Ensure that we consistently use either string #{} interpolation or String.%
    interpolation, not both, to avoid issues where a #{} interpolated value
    contains a % character.

    Feature #1476: Allow specification of --bindir --sbindir --sitelibdir --mandir --destdir 
    in installation
    
    Added feature #1241 : Improve performance of group lookups

    Fixed bug #1448: Puppet CA incorrectly writes out all certs to inventory .txt on each 
    certificate signing

    Fixing puppetlast to make it work with 0.24.5 / 0.25.  Made puppetlast work on 0.24.5 
    by using the YAML indirector
 
0.24.5
    You can now select the encoding format when transferring the catalog,
    with 'yaml' still being the default but 'marshal' being an option.
    This is because testing has shown drastic performance differences
    between the two, with up to 70% of compile time being spent
    in YAML code.  Use the 'catalog_format' setting to choose your format,
    and the setting must be set on the client.

    Fixed #1431 - Provider confines must now specify similar tests in one call.
    I.e., you can't do confine :operatingsystem => %w{a b} and then
    confine :operatingsystem => %w{b c}; you'd need to do them in one command.
    This now-obsolete behaviour does not seem to be used anywhere.
    The fix for #1431 is actually just removing the tests that exposed
    this change; the change happened when I refactored how confines work.

    Removed faulty interface type

    Updated /spec/unit/rails.rb test

    Fix #1426 - services on redhat are restarted again and status is 
    called from the Red Hat provider

    Fixed #1414 - Return code from waitpid now right shifted 8 bits

    Fixed #174 - a native type type for managing ssh authorized_keys 
    files is available.

    Further moves from the examples directory and ext directory

    Fixed #1397 One line fix, fail instead of log

    Moved debian to conf and updated examples directory

    Fixed #1368 - updated Red Hat init scripts
 
    Added message referencing ReductiveLabs build library

    Fixed #1396 - Added sha1 function from DavidS to core
    
    Fixed #1399 - the ldap user provider now knows it can manage
    passwords.
    
    Fixed #1272 - if you provide a group name as the gid to an ldap
    user, the name will be converted to a gid.  Note that this only
    looks up ldap groups, at this point; if you want to set an ldap
    user's primary group to a local group, you have to specify the GID.

    Fixed #1226 - gems can now specify source repositories.

    Fixed #1232 - the rundir no longer specifies a user/group,
    and there are now client- and server-specific yaml directories.

    Fixed 1240 - puppet will function more like puppetd if graphing
    or reporting are enabled.
    
    Fixed #1231 - Exceptions during initialization should now be clearer.

    Fixed #1006 - puppetrun --class works again.  I added the class
    membership testing to the Ldap node terminus, and added tests,
    so it shouldn't break again.

    Fixed #1114 - Facts in plugin directories should now be autoloaded,
    as long as you're using Facter 1.5.

    Removed support for the 'node_name' setting in LDAP and external node lookups.
    Fixed #1195 - Updated Gentoo init scripts

    Fixed #1367 - Updated Rakefile for new daily builds

    Fixed #1370 - removed test/util/loadedfile.rb tests
    
    Fixed #1221 - aliases to titles now work for resources.
    
    Fixed #1012 - templates in the templatedir are preferred to module templates.

    Fixed #707 - special '@reboot'-style cron jobs work again.

    Fixed #1360 - allowdupe works on groups again.

    Fixed #1369 - the init service provider now supports HP-UX.

    Removed support for the 'node_name' setting in LDAP and external node 
    lookups.

    Also removed support for 'default' nodes in external nodes.
    LDAP nodes now use the certificate name, the short name, and 'default',
    but external nodes just use the certificate name and any custom terminus
    types will use just the certificate name.
    
    Fixing #1168 (for 0.24.x) -- automatically downcasing the fqdn.
    Also requiring that passed in certnames be downcased; the setting
    system isn't currently flexible enough to automatically downcase
    it for the user.

    Adding a ResourceTemplate class for using templates directly
    within resources (i.e., client-side templates).  This would really
    only be used for composite resources that pass the results of the
    template on to generated resources.

    Exporting or collecting resources no longer raises an exception
    when no storeconfigs is enabled, it just produces a warning.

    Always using the cert name to store yaml files, which fixes #1178.
    The Master handler previously provided the support for the :node_name
    setting, and that functionality has now been moved into the Node
    class.  At the same time, the names to search through have been
    changed somewhat:  Previously, the certificate name and the 
    hostname were both used for searching, but now, the cert name
    is always searched first (unless node_name == facter), but only
    the Facter hostname, domain, and fqdn are used otherwise.  We no
    longer split the cert name, only the hostname/domain/fqdn.

    Fixing transaction support for prefetching generated resources.

    Adding support for settings within the existing Facter provider confines.

    Moving all confine code out of the Provider class, and fixing #1197. 
    Created a Confiner module for the Provider class methods, enhanced 
    the interface between it and the Confine class to make sure binary 
    paths are searched for fresh each time.

    Modified the 'factpath' setting to automatically configure
    Facter to load facts there if a new enough version of
    Facter is used.

    Crontab provider: fix a parse error when a line begins with a space 
    character (fixes #1216)

    Instead of deleting the init scripts (with --del) we should simply 
    disable it with chkconfig service off, and respectfully do the same 
    for enable => true;
 
    Added ldap providers for users and groups.

    Added support for the --all option to puppetca --clean.  If
    puppetca --clean --all is issued then all client certificates
    are removed.
 
    Resources now return the 'should' value for properties from
    the [] accessor method (they previously threw an exception when
    this method was used with properties).  This shouldn't have any
    affect functionally; it just makes the method equivalent to 'should'
    for properties, but it works for all attribute types now.

    Modified the 'master' handler to use the Catalog class to
    compile node configurations, rather than using the Configuration
    handler, which was never used directly.  I removed the Configuration
    handler as a result.

    Modified the 'master' handler (responsible for sending configurations
    to clients) to always return Time.now as its compile date, so
    configurations will always get recompiled.

    Fixed #1184 -- definitions now autoload correctly all of the time.

    Removed the code from the client that tries to avoid recompiling
    the catalog. The client will now always recompile, assuming it
    can reach the server.  It will still use the cached config if
    there's a failure.

    Fixing #1173 -- classes and definitions can now have the same
    name as a directory with no failures.

    Saving new facts now expires any cached node information.

    Switching how caching is handled, so that objects now all
    have an expiration date associated with them.  This makes it
    much easier to know whether a given cached object should be used
    or if it should be regenerated.

    Changing the default environment to production.

0.24.4
    Pass source to pkg_add via the PKG_PATH environment variable if
    it ends in a '/' indicating it is a directory. Allows pkg_add
    to resolve dependancies, and make it possible to specify packages
    without version numbers.

    Fixing #571 -- provider suitability is now checked at resource
    evaluation time, rather than resource instantiation time.  This
    means that you don't catch your "errors" as early, but it also
    means you should be able to realistically configure a whole host
    in one run.

    Moved the configuration of the Node cache to the puppetmasterd
    executable, since it otherwise causes caches to be used in all
    cases, which we don't want (e.g., bin/puppet was using them).

    Ported #198 man page creation functionality to 0.24.x branch and
    added man pages and man page creation logic to install.rb.  The
    man pages are stored in man/man8 and will install to config::CONFIG
    mandir/man8.

    Fixing #1138 -- the yamldir is automatically created by the
    server now that it's in the :puppetmasterd section rather than
    a separate :yaml section.

    Disabling http keep-alive as a means of preventing #1010.
    There is now a constant in Puppet::Network::HttpPool that will
    disable or enable this feature, but note that we determined
    that it can cause corruption, especially in file serving (but
    it's client-side corruption).

    Applying patch by Ryan McBride to fix OpenBSD package 
    matching.  The actual problem was caused by the fix to #1001.

    Found all instances of methods where split() is used without
    any local variables and added a local variable -- see
    http://snurl.com/21zf8.  My own testing showed that this
    caused memory growth to level off at a reasonable level.
    Note that the link above says the problem is only with class
    methods, but my own testing showed that it's any method that
    meets these criteria.  This is not a functional change, but
    should hopefully be the last nail in the coffin of #1131.

    Found an array that leaked pretty quickly between reparsing
    files, thanks to work by Adam Jacob and Arjuna Christenson
    (the finding, not the leak).  I'm going to act like this
    fixes #1131, at least for now, but I doubt it does,
    since that shows general memory growth over time, whereas
    the leak here should go away as soon as files are reparsed
    (because the parser is holding the reference to the leaking
    array).

    Fixed #1147: Cached nodes are correctly considered out of
    date if the node facts have been updated (thus causing
    node facts to again be available in manifests, for those
    cases where they were not).

    Fixed #1137: The certificate name is correctly being added
    to the facts hash.

    Fixed #1136: Verbose and Debug no longer clobber each other.

    Hopefully *finally* fixed the "already being managed" problem
    (#1036).  The problem only cropped up if there was a failure
    when trying to manage the system -- this would cause the
    setting-based resources not to get cleaned up.

0.24.3
    Modified the ldap node terminus to also use the facts version
    as the version for a node, which should similarly encourage the
    use of the yaml cache.  (Related to #1130)

    Caching node information in yaml (I figured caching in memory will
    cause ever-larger memory growth), and changing the external node
    terminus to use the version of the facts as their version.  This
    will usually result in the cached node information being used,
    instead of always hitting the external node app during file
    serving. Note that if the facts aren't changed by the client,
    then this will result in the cached node being used, but at this
    point, the client always updates its facts.  (#1130)

    Fixing #1132 -- host names can now have dashes anywhere.
    (Patch by freiheit.)

    Fixing #1118 -- downloading plugins and facts now ignores noop.
    Note that this changes the behaviour a bit -- the resource's
    noop setting always beats the global setting (previously,
    whichever was true would win).

    The change in checksums from 'timestamp' to 'mtime' no longer
    result in updates on every run (#1116).

    Aliases again work in relationships (#1094).

    The CA serial file will no longer ever be owned by
    root (#1041).

    Fixing the rest of #1113: External node commands can specify
    an environment and Puppet will now use it.

    Partially fixing #1113: LDAP nodes now support environments,
    and the schema has been updated accordingly.

    Always duplicating resource defaults in the parser, so that
    stacked metaparameter values do not result in all resources
    that receive a given default also getting those stacked
    values.

0.24.2
    Fixing #1062 by moving the yamldir setting to its own yaml
    section.  This should keep the yamldir from being created
    on clients.

    Fixed #1047 -- Puppet's parser no longer changes the order
    in which statements are evaluated, which means that case
    statements can now set variables that are used by other
    variables.

    Fixed #1063 -- the master correctly logs syntax errors when
    reparsing during a single run.

    Removed the loglevels from the valid values for `logoutput`
    in the Exec resource type -- the log levels are specified
    using the `loglevel` parameter, not `logoutput`.  This never
    worked, or at least hasn`t for ages, and now the docs are
    just correct.

    Somewhat refactored fileserving so that it no longer caches
    any objects, nor does it use Puppet's RAL resources.  In the
    process, I fixed #894 (you can now copy links) and refactored
    other classes as necessary.  Mostly it was fixing tests.

    Hopefully partially fixed #1010 -- clients should now fail
    to install files whose checksums do not match the checksum
    from the server.

    Fixed #1018 -- resources now have their namevars added as
    aliases in the resource catalog, just like they were added
    in the resource classes.

    Fixed #1037 -- remote unreadable files no longer have the
    permission denied exceptions caught, thus forbidding them
    from being replaced with 'nil'.

    The environment is now available as a variable in the manifests.

    Fixed #1043 -- autoloading now searches the plugins directory
    in each module, in addition to the lib directory.  The 'lib'
    directory is also deprecated, but supported for now to give
    people a chance to convert.

    Fixed #1003 -- Applying DavidS's patch to fix searching for
    tags in sql.

    Fixed #992 -- Puppet is now compatible with gems 1.0.1.

    Fixed #968 again, this time with tests -- parseonly works,
    including not compiling the configurations, and also storeconfigs
    is no longer required during parse-testing.

    Fixed #1021 -- the problem was that my method of determining
    the in-degree sometimes resulted in a lower number than the
    number of in-edges.

    Fixed #997 -- virtual defined types are no longer evaluated.
    NOTE: This introduces a behaviour change, in that you previously
    could realize a resource within a virtual defined resource, and now
    you must realize the entire defined resource, rather than just
    the contained resource.

    Fixed #1030 - class and definition evaluation has been significantly
    refactored, fixing this problem and making the whole interplay
    between the classes, definitions, and nodes, and the Compile class much
    cleaner.

    Exec resources must now have unique names, although the commands can still
    be duplicated.  This is easily accomplished by just specifying a unique
    name with whatever (unique or otherwise) command you need.

    Fixed #989 -- missing CRL files are correctly ignored, and the
    value should be set to 'false' to explicitly not look for these
    files.

    Fixed #1017 -- environment-specific modulepath is no longer ignored.

    Fixing #794 -- consolidating the gentoo configuration files.

    Fixing #976 -- both the full name of qualified classes and
    the class parts are now added as tags.  I've also
    created a Tagging module that we should push throughout
    the rest of the system that uses tags.

    Fixing #995 -- puppetd no longer dies at startup if the server
    is not running.

    Fixing #977 -- the rundir is again set to 1777.

    Fixed #971 -- classes can once again be included multiple
    times.

    Added builtin support for Nagios types using
    Naginator to parse and generate the files.

0.24.1
    Updated vim filetype detection. (#900 and #963)

    Default resources like schedules no longer conflict with
    managed resources. (#965)

    Removing the ability to disable http keep-alive, since
    it didn't really work anyway and it should no longer
    be necessary.

    Refactored http keep-alive so it actually works again.
    This should be sufficient enough that we no longer need the
    ability to disable keep-alive.  There is now a central
    module responsible for managing HTTP instances, along with
    all certificates in those instances.

    Fixed a backward compatibility issue when running 0.23.x
    clients against 0.24.0 servers -- relationships would
    consistently not work. (#967)

    Closing existing http connections when opening a new one,
    and closing all connections after each run. (#961)

    Removed warning about deprecated explicit plugins mounts.

0.24.0 (misspiggy)
    Modifying the behaviour of the certdnsnames setting.  It now defaults
    to an empty string, and will only be used if it is set to something
    else.  If it is set, then the host's FQDN will also be added as
    an alias.  The default behaviour is now to add 'puppet' and
    'puppet.$domain' as DNS aliases when the name for the cert being
    signed is equal to the signing machine's name, which will only
    be the case for CA servers.  This should result in servers always
    having the alias set up and no one else, but you can still override
    the aliases if you want.

    External node support now requires that you set the 'node_terminus'
    setting to 'exec'.  See the IndirectionReference on the wiki for more
    information.

    http_enable_post_connection_check added as a configuration
    option for puppetd.  This defaults to true, which validates the server
    SSL certificate against the requested host name in new versions of ruby.
    See #896 for more information.

    Mounts no longer remount swap filesystems.

    Slightly modifying how services manage their list of paths
    (and adding documention for it).  Services now default
    to the paths specified by the provider classes.

    Removed 'type' as a valid attribute for services, since it's been
    deprecated since the creation of providers.

    Removed 'running' as a valid attribute for services, since it's
    been deprecated since February 2006.

    Added modified patch by Matt Palmer which adds a 'plugins' mount,
    fixing #891.  See PluginsInModules on the wiki for information on
    usage.

    Empty dbserver and dbpassword settings will now be ignored when
    initializing Rails connections (patch by womble).

    Configuration settings can now be blank (patch by womble).

    Added calls to endpwent/endgrent when searching for user and group IDs,
    which fixes #791.

    Obviated 'target' in interfaces, as all file paths were automatically
    calculated anyway.  The parameter is still there, but it's
    not used and just generates a warning.

    Fixing some of the problems with interface management on Red Hat.
    Puppet now uses the :netmask property and does not try to set
    the bootproto (#762).

    You now must specify an environment and you are required to specify
    the valid environments for your site. (#911) 

    Certificates now always specify a subjectAltName, but it defaults
    to '*', meaning that it doesn't require DNS names to match.  You
    can override that behaviour by specifying a value for
    'certdnsnames', which will then require that hostname as a match (#896).

    Relationship metaparams (:notify, :require, :subscribe, and
    :before) now stack when they are collecting metaparam values
    from their containers (#446).  For instance, if a resource
    inside a definition has a value set for 'require', and you call
    the definition with 'require', the resource gets both requires,
    where before it would only retain its initial value.

    Changed the behavior of --debug to include Mongrel client
    debugging information.  Mongrel output will be written to
    the terminal only, not to the puppet debug log.  This should
    help anyone working with reverse HTTP SSL proxies. (#905)

    Fixed #800 -- invalid configurations are no longer
    cached.  This was done partially by adding a relationship
    validation step once the entire configuration is created,
    but it also required the previously-mentioned changes
    to how the configuration retrieval process works.

    Removed some functionality from the Master client,
    since the local functionality has been replaced
    with the Indirector already, and rearranging how configuration
    retrieval is done to fix ordering and caching bugs.

    The node scope is now above all other scopes besides
    the 'main' scope, which should help make its variables
    visible to other classes, assuming those classes were
    not included in the node's parent.

    Replaced GRATR::Digraph with Puppet::SimpleGraph as
    the base class for Puppet's graphing.  Functionality
    should be equivalent but with dramatically better
    performance.

    The --use-nodes and --no-nodes options are now obsolete.
    Puppet automatically detects when nodes are defined, and if
    they are defined it will require that a node be found,
    else it will not look for a node nor will it fail if it
    fails to find one.

    Fixed #832. Added the '--no-daemonize' option to puppetd and
    puppetmasterd.  NOTE: The default behavior of 'verbose' and
    'debug' no longer cause puppetd and puppetmasterd to not
    daemonize.

    Added k5login type. (#759)

    Fixed CA race condition. (#693)

    Added shortname support to config.rb and refactored addargs

0.23.2
    Fixed the problem in cron jobs where environment settings
    tended to multiple. (#749)

    Collection of resources now correctly only collects exported
    resources again.  This was broken in 0.23.0. (#731)

    'gen_config' now generates a configuration with
    all parameters under a heading that matches the
    process name, rather than keeping section headings.

    Refactored how the parser and interpreter relate,
    so parsing is now effectively an atomic process (thus
    fixing #314 and #729).  This makes the interpreter less
    prone to error and less prone to show the error to the
    clients.  Note that this means that if a configuration
    fails to parse, then the previous, parseable configuration
    will be used instead, so the client will not know that
    the configuration failed to parse.

    Added support for managing interfaces, thanks to work
    by Paul Rose.

    Fixed #652, thanks to a patch by emerose; --fqdn again
    works with puppetd.

    Added an extra check to the Mongrel support so that
    Apache can be used with optional cert checking, instead
    of mandatory, thus allowing Mongrel to function as the CA.
    This is thanks to work done by Marcin Owsiany.

0.23.1 (beaker)
    You can now specify relationships to classes, which work
    exactly like relationships to defined types:
        require => Class[myclass]
    This works with qualified classes, too.

    You can now do simple queries in a collection of
    exported resources.  You still cannot do multi-condition queries,
    though. (#703)

    puppetca now exits with a non-zero code if it cannot
    find any host certificates to clean. (Patch by Dean
    Wilson.)

    Fully-qualified resources can now have defaults. (#589)

    Resource references can now be fully-qualified names,
    meaning you can list definitions with a namespace as
    dependencies.  (#468)

    Files modified using a FileType instance, as ParsedFile
    does, will now automatically get backed up to the filebucket
    named "puppet".

    Added a 'maillist' type for managing mailing lists.

    Added a 'mailalias' type for managing mail aliases.

    Added patch by Valentin Vidic that adds the '+>' syntax to
    resources, so parameter values can be added to.

    The configuration client now pulls libraries down to $libdir,
    and all autoloading is done from there with full support
    for any reloadable file, such as types and providers. (#621)
    Note that this is not backward compatible -- if you're using
    pluginsync right now, you'll need to disable it on your clients
    until you can upgrade them.

    The Rails log level can now be set via (shockingly!) the
    'rails_loglevel' parameter (#710).  Note that this isn't
    exactly the feature asked for, but I could not find a
    way to directly copy ActiveRecord's concept of an environment.

    External node sources can now return undefined classes (#687). 

    Puppet clients now have http proxy support (#701).

    The parser now throws an error when a resource reference
    is created for an unknown type.  Also, resource references
    look up defined types and translate their type accordingly. (#706)

    Hostnames can now be double quoted.

    Adding module autoloading (#596) -- you can now 'include' classes
    from modules without ever needing to specifically load them.

    Class names and node names now conflict (#620).

0.23.0
    Modified the fileserver to cache file information, so that
    each file isn't being read on every connection.  Also,
    added londo's patch from #678 to avoid reading entire files
    into memory.

    Fixed environment handling in the crontab provider (#669).

    Added patch by trombik in #572, supporting old-style
    freebsd init scripts with '.sh' endings.

    Added fink package provider (#642), as provided by 'do'.

    Marked the dpkg package provider as versionable (#647).

    Applied patches by trombik to fix FreeBSD ports (#624 and #628).

    Fixed the CA server so that it refuses to send back a certificate
    whose public key doesn't match the CSR.  Instead, it tells the
    user to run 'puppetca --clean'.

    Invalid certificates are no longer written to disk (#578).

    Added a package provider (appdmg) able to install .app packages
    on .dmg files on OS X (#641).

    Applied the patch from #667 to hopefully kill the client hanging
    problems (permanently, this time).

    Fixed functions so that they accept most other rvalues as valid values
    (#548).

    COMPATIBILITY ALERT:
    Significantly reworked external node support, in a way that's NOT
    backward-compatible:

        Only ONE node source can be used -- you can use LDAP, code, or
        an external node program, but not more than one.
    
        LDAP node support has two changes:  First, the "ldapattrs" attribute is
        now used for setting the attributes to retrieve from the server (in
        addition to required attriutes), and second, all retrieved attributes
        are set as variables in the top scope.  This means you can set attributes
        on your LDAP nodes and they will automatically appear as variables
        in your configurations.

        External node support has been completely rewritten.  These programs must
        now generate a YAML dump of a hash, with "classes" and "parameters" keys.
        The classes should be an array, and the parameters should be a hash.  The
        external node program has no support for parent nodes -- the script must
        handle that on its own.

    Reworked the database schema used to store configurations with the
    storeconfigs option.  
    
    Replaced the obsolete RRD ruby library with the maintained
    RubyRRDtool library (which requires rrdtool2) (#659).

    The Portage package provider now calls eix-update automatically
    when eix's database is absent or out of sync (#666).

    Mounts now correctly handle existing fstabs with no pass or dump values
    (#550).

    Mounts now default to 0 for pass and dump (#112).

    Added urpmi support (#592).

    Finishing up the type => provider interface work.  Basically, package
    providers now return lists of provider instances.  In the proces,
    I rewrote the interface between package types and providers, and also
    enabled prefetching on all packages.  This should significantly speed
    up most package operations.

    Hopefully fixing the file descriptor/open port problems, with patches
    from Valentin Vidic.

    Significantly reworked the type => provider interface with respect to
    listing existing provider instances.  The class method on both
    class heirarchies has been renamed to 'instances', to start.  Providers
    are now expected to return provider instances, instead of creating
    resources, and the resource's 'instances' method is expected to
    find the matching resource, if any, and set the resource's
    provider appropriately.  This *significantly* reduces the reliance on
    effectively global state (resource references in the resource classes).
    This global state will go away soon.

    Along with this change, the 'prefetch' class method on providers now
    accepts the list of resources for prefetching.  This again reduces
    reliance on global state, and makes the execution path much easier
    to follow.

    Fixed #532 -- reparsing config files now longer throws an exception.

    Added some warnings and logs to the service type so
    users will be encouraged to specify either "ensure"
    or "enabled" and added debugging to indicate why
    restarting is skipped when it is.

    Changed the location of the classes.txt to the state
    directory.

    Added better error reporting on unmatched brackets.

    Moved puppetd and puppetmasterd to sbin in svn and fixed install.rb
    to copy them into sbin on the local system appropriately.  (#323)

    Added a splay option (#501).  It's disabled when running under
    --test in puppetd.  The value is random but cached.  It defaults
    to the runinterval but can be tuned with --splaylimit

    Changing the notify type so that it always uses
    the loglevel.

    Fixing #568 - nodes can inherit from quoted node names.

    Tags (and thus definitions and classes) can now be a single
    character. (#566)

    Added an 'undef' keyword (#629), which will evaluate to ""
    within strings but when used as a resource parameter value
    will cause that parameter to be evaluated as undefined.

    Changed the topological sort algorithm (#507) so it will always
    fail on cycles.

    Added a 'dynamicfacts' configuration option; any facts in that
    comma-separated list will be ignored when comparing facts to 
    see if they have changed and thus whether a recompile is necessary.

    Renamed some poorly named internal variables:
        @models in providers are now either @resource or
        @resource_type (#605).

        @children is no longer used except by components (#606).

        @parent is now @resource within parameters (#607).

    The old variables are still set for backward compatibility.

    Significantly reworking configuration parsing.  Executables all now
    look for 'puppet.conf' (#206), although they will parse the old-style
    configuration files if they are present, although they throw a deprecation
    warning.  Also, file parameters (owner, mode, group) are now set on the
    same line as the parameter, in brackets. (#422)

    Added transaction summaries (available with the --summarize option),
    useful for getting a quick idea of what happened in a transaction.
    Currently only useful on the client or with the puppet interpreter.

    Changed the interal workings for retrieve and removed the :is attribute
    from Property.  The retrieve methods now return the current value of
    the property for the system.

    Removed acts_as_taggable from the rails models.

0.22.4
    Execs now autorequire the user they run as, as long as the user
    is specified by name. (#430)

    Files on the local machine but not on the remote server during
    a source copy are now purged if purge => true. (#594)

    Providers can now specify that some commands are optional (#585).
    Also, the 'command' method returns nil on missing commands,
    rather than throwing an error, so the presence of commands
    be tested.

    The 'useradd' provider for Users can now manage passwords.
    No other providers can, at this point.

    Parameters can now declare a dependency on specific
    features, and parameters that require missing features
    will not be instantiated.  This is most useful for
    properties.

    FileParsing classes can now use instance_eval to add
    many methods at once to a record type.

    Modules no longer return directories in the list of found
    manifests (#588).

    The crontab provider now defaults to root when there is no
    USER set in the environment.

    Puppetd once again correctly responds to HUP.

    Added a syntax for referring to variables defined in
    other classes (e.g., $puppet::server).

    STDIN, STDOUT, STDERR are now redirected to /dev/null in
    service providers descending from base.

    Certificates are now valid starting one day before they are
    created, to help handle small amounts of clock skew.

    Files are no longer considered out of sync if some properties
    are out of sync but they have no properties that can create
    the file.

0.22.3
    Fixed backward compatibility for logs and metrics from older clients.

    Fixed the location of the authconfig parameters so there aren't
    loading order issues.

    Enabling attribute validation on the providers that subclass
    'nameservice', so we can verify that an integer is passed to
    UID and GID.

    Added a stand-alone filebucket client, named 'filebucket'.

    Fixed the new nested paths for filebuckets; the entire md5 sum was
    not being stored.

    Fixing #553; -M is no longer added when home directories are being
    managed on Red Hat.

0.22.2 (grover)
    Users can now manage their home directories, using the managehome
    parameter, partially using patches provided by Tim Stoop and
    Matt Palmer. (#432)

    Added 'ralsh' (formerly x2puppet) to the svn tree.  When possible it
    should be added to the packages.

    The 'notify' type now defaults to its message being the same as its name.

    Reopening $stdin to read from /dev/null during execution, in hopes that
    init scripts will stop hanging.

    Changed the 'servername' fact set on the server to use the server's fqdn,
    instead of the short-name.

    Changing the location of the configuration cache.  It now defaults to being
    in the state directory, rather than in the configuration directory.

    All parameter instances are stored in a single @parameters instance variable
    hash within resource type instances.  We used to use separate hashes for
    each parameter type.

    Added the concept of provider features.  Eventually these should be able
    to express the full range of provider functionality, but for now they can
    test a provider to see what methods it has set and determine what features it
    provides as a result.  These features are integrated into the doc generation
    system so that you get feature documentation automatically.

    Switched apt/aptitide to using "apt-cache policy" instead of "apt-cache showpkg"
    for determining the latest available version. (#487)

    FileBuckets now use a deeply nested structure for storing files, so
    you do not end up with hundreds or thousands of files in the same
    directory. (#447)

    Facts are now cached in the state file, and when they change the configuration
    is always recompiled. (#519)

    Added 'ignoreimport' setting for use in commit hooks.  This causes the
    parser to ignore import statements so a single file can be parse-checked.  (#544)

    Import statements can now specify multiple comma-separated arguments.

    Definitions now support both 'name' and 'title', just like any other
    resource type. (#539)

    Added a generate() command, which sets values to the result of an external
    command. (#541)

    Added a file() command to read in files with no interpolation.  The first
    found file has its content returned.

    puppetd now exits if no cert is present in onetime mode. (#533)

    The client configuration cache can be safely removed and the client
    will correctly realize the client is not in sync.

    Resources can now be freely deleted, thus fixing many problems introduced
    when deletion of required resources was forbidden when purging was introduced.
    Only resources being purged will not be deleted.

    Facts and plugins now download even in noop mode (#540).

    Resources in noop mode now log when they would have responded to an event (#542).

    Refactored cron support entirely.  Cron now uses providers, and there
    is a single 'crontab' provider that handles user crontabs.  While this
    refactor does not include providers for /etc/crontab or cron.d, it should
    now be straightforward to write those providers.

    Changed the parameter sorting so that the provider parameter comes
    right after name, so the provider is available when the other parameters
    and properties are being created.

    Redid some of the internals of the ParsedFile provider base class.
    It now passes a FileRecord around instead of a hash.

    Fixing a bug related to link recursion that caused link directories
    to always be considered out of sync.

    The bind address for puppetmasterd can now be specified with 
    --bindaddress.

    Added (probably experimental) mongrel support.  At this point you're
    still responsible for starting each individual process, and you have to
    set up a proxy in front of it.

    Redesigned the 'network' tree to support multiple web servers, including
    refactoring most of the structural code so it's much clearer and more
    reusable now.

    Set up the CA client to default to ca_server and ca_port, so you can
    easily run a separate CA.

    Supporting hosts with no domain name, thanks to a patch from
    Dennis Jacobfeuerborn.

    Added an 'ignorecache' option to tell puppetd to force a recompile, thanks to
    a patch by Chris McEniry.

    Made up2date the default for RHEL < 4 and yum the default for the rest.

    The yum provider now supports versions.

    Case statements correctly match when multiple values are provided,
    thanks to a patch by David Schmitt.

    Functions can now be called with no arguments.

    String escapes parse correctly in all cases now, thanks to a patch by
    cstorey.

    Subclasses again search parent classes for defaults.

    You can now purge apt and dpkg packages.

    When doing file recursion, 'ensure' only affects the top-level directory.

    States have been renamed to Properties.

0.22.1 (kermit) -- Mostly a bugfix release
    Compile times now persist between restarts of puppetd.

    Timeouts have been added to many parts of Puppet, reducing the likelihood
    if it hanging forever on broken scripts or servers.

    All of the documentation and recipes have been moved to the wiki by Peter
    Abrahamsen and Ben Kite has moved the FAQ to the wiki.

    Explicit relationships now override automatic relationships, allowing you
    to manually specify deletion order when removing resources.

    Resources with dependencies can now be deleted as long as all of their
    dependencies are also being deleted.

    Namespaces for both classes and definitions now work much more consistently.
    You should now be able to specify a class or definition with a namespace
    everywhere you would normally expect to be able to specify one without.

    Downcasing of facts can be selectively disabled.

    Cyclic dependency graphs are now checked for and forbidden.

    The netinfo mounts provider was commented out, because it really doesn't
    work at all.  Stupid NetInfo stores mount information with the device as
    the key, which doesn't work with my current NetInfo code.

    Otherwise, lots and lots of bugfixes.  Check the tickets associated with the
    'kermit' milestone.

0.22.0
    Integrated the GRATR graph library into Puppet, for handling resource
    relationships.

    Lots of bug-fixes (see bugs tickets associated with the 'minor' milestone).

    Added new 'resources' metatype, which currently only includes the ability
    to purge unmanaged resources.

    Added better ability to generate new resource objects during transactions
    (using 'generate' and 'eval_generate' methods).

    Rewrote all Rails support with a much better database design.  Export/collect
    now works, although the database is incompatible with previous versions.

    Removed downcasing of facts and made most of the language case-insensitive.

    Added support for printing the graphs built during transactions.

    Reworked how paths are built for logging.

    Switched all providers to directly executing commands instead of going through
    a subshell, which removes the need to quote or escape arguments.

0.20.1
    Mostly a bug-fix release, with the most important fix being the
    multiple-definition error.

    Completely rewrote the ParsedFile system; each provider is now much
    shorter and much more maintainable.  However, fundamental problems
    were found with the 'port' type, so it was disabled.  Also, added
    a NetInfo provider for 'host' and an experimental NetInfo provider
    for 'mount'.

    Made the RRDGraph report *much* better and added reference
    generation for reports and functions.

0.20.0
    Significantly refactored the parser.  Resource overrides now consistently
    work anywhere in a class hierarchy.

    The language was also modified somewhat.  The previous export/collect syntax
    is now used for handling virtual objects, and export/collect (which is still
    experimental) now uses double sigils (@@ and <<| |>>).

    Resource references (e.g., File["/etc/passwd"]) now have to be capitalized,
    in fitting in with capitalizing type operations.

    As usual, lots of other smaller fixes, but most of the work was in the language.

0.19.3
    Fixing a bug in server/master.rb that causes the hostname
    not to be available in locally-executed manifests.

0.19.2
    Fixing a few smaller bugs, notably in the reports system.

    Refreshed objects now generate an event, which can result in further
    refreshes of other objects.

0.19.1
    Fixing two critical bugs:  User management works again and cron jobs are
    no longer added to all user accounts.

0.19.0
    Added provider support.

    Added support for %h, %H, and %d expansion in fileserver.conf.

    Added Certificate Revocation support.

    Made dynamic loading pervasive -- nearly every aspect of Puppet will now
    automatically load new instances (e.g., types, providers, and reports).

    Added support for automatic distribution of facts and plugins (custom types).

0.18.4
    Another bug-fix release.  The most import bug fixed is that
    cronjobs again work even with initially empty crontabs.

0.18.3
    Mostly a bug-fix release; fixed small bugs in the functionality added in
    0.18.2.

0.18.2
    Added templating support.

    Added reporting.

    Added gem and blastwave packaging support.

0.18.1
    Added signal handlers for HUP, so both client and server deal correctly with it.

    Added signal handler for USR1, which triggers a run on the client.

    As usual, fixed many bugs.

    Significant fixes to puppetrun -- it should behave much more correctly now.

    Added "fail" function which throws a syntax error if it's encountered.

    Added plugin downloading from the central server to the client.  It must be
    enabled with --pluginsync.

    Added support for FreeBSD's special "@daily" cron schedules.

    Correctly handling spaces in file sources.

    Moved documentation into svn tree.
    
0.18.0
    Added support for a "default" node.

    When multiple nodes are specified, they must now be comma-separated (this
    introduces a language incompatibility).

    Failed dependencies cause dependent objects within the same transaction
    not to run.

    Many updates to puppetrun

    Many bug fixes

    Function names are no longer reserved words.

    Links can now replace files.

0.17.2
    Added "puppetrun" application and associated runner server and client classes.

    Fixed cron support so it better supports valid values and environment settings.

0.17.1
    Fixing a bug requiring rails on all Debian boxes

    Fixing a couple of other small bugs

0.17.0
    Adding ActiveRecord integration on the server

    Adding export/collect functionality

    Fixing many bugs

0.16.5
    Fixing a critical bug in importing classes from other files

    Fixing nodename handling to actually allow dashes

0.16.4
    Fixing a critical bug in puppetd when acquiring a certificate for the first
    time

0.16.3
    Some significant bug fixes

    Modified puppetd so that it can now function as an agent independent
    of a puppetmasterd process, e.g., using the PuppetShow web application.

0.16.2
    Modified some of the AST classes so that class names, definition names, and
    node names are all set within the code being evaluated, so 'tagged(name)' returns
    true while evaluating 'name', for instance.

    Added '--clean' argument to puppetca to remove all traces of a given
    client.

0.16.1
    Added 'tagged' and 'defined' functions.

    Moved all functions to a general framework that makes it very easy to add new
    functions.

0.16.0
    Added 'tag' keyword/function.

    Added FreeBSD Ports support

    Added 'pelement' server for sending or receiving Puppet objects, although
    none of the executables use it yet.

0.15.3
    Fixed many bugs in :exec, including adding support for arrays of checks

    Added autoloading for types and service variants (e.g., you can now
    just create a new type in the appropriate location and use it in Puppet,
    without modifying the core Puppet libs).

0.15.2
    Added darwinport, Apple .pkg, and freebsd package types
    Added 'mount type
    Host facts are now set at the top scope (Bug #103)
    Added -e (inline exection) flag to 'puppet' executable
    Many small bug fixes

0.15.1
    Fixed 'yum' installs so that they successfully upgrade packages.
    Fixed puppetmasterd.conf file so group settings take.

0.15.0
    Upped the minor release because the File server is incompatible with 0.14,
        because it now handles links.

    The 'symlink' type is deprecated (but still present), in favor of using
        files with the 'target' parameter.

    Unset variables no longer throw an error, they just return an empty string

    You can now specify tags to restrict which objects run during a given run.

    You can also specify to skip running against the cached copy when there's
    a failure, which is useful for testing new configurations.

    RPMs and Sun packages can now install, as long as they specify a package
        location, and they'll automatically upgrade if you point them to a new
        file with an upgrade.
    Multiple bug fixes.


0.14.1
    Fixed a couple of small logging bugs
    Fixed a bug with handling group ownership of links

0.14.0
    Added some ability to selectively manage symlinks when doing file management
    Many bug fixes
    Variables can now be used as the test values in case statements and selectors
    Bumping a minor release number because 0.13.4 introduced a protocol
        incompatibility and should have had a minor rev bump

0.13.6
    Many, many small bug fixes
    FreeBSD user/group support has been added
    The configuration system has been rewritten so that daemons can now generate
        and repair the files and directories they need. (Fixed bug #68.)
    Fixed the element override issues; now only subclasses can override values.

0.13.5
    Fixed packages so types can be specified
    Added 'enable' state to services, although it does not work everywhere yet

0.13.4
    A few important bug fixes, mostly in the parser.

0.13.3
    Changed transactions to be one-stage instead of two
    Changed all types to use self[:name] instead of self.name, to support
        the symbolic naming implemented in 0.13.1

0.13.2
    Changed package[answerfile] to package[adminfile], and added package[responsefile]
    Fixed a bunch of internal functions to behave more consistently and usefully

0.13.1
    Fixed RPM spec files to create puppet user and group (lutter)
    Fixed crontab reading and writing (luke)
    Added symbolic naming in the language (luke)

0.13.0
    Added support for configuration files.
    Even more bug fixes, including the infamous 'frozen object' bug, which was a
        problem with 'waitforcert'.
    David Lutterkort got RPM into good shape.

0.12.0
    Added Scheduling, and many bug fixes, of course.

0.11.2
    Fixed bugs related to specifying arrays of requirements
    Fixed a key bug in retrieving checksums
    Fixed lots of usability bugs
    Added 'fail' methods that automatically add file and line info when possible,
    and converted many errors to use that method

0.11.1
    Fixed bug with recursive copying with 'ignore' set.
    Added OpenBSD package support.

0.11.0
    Added 'ensure' state to many elements.
    Modified puppetdoc to correctly handle indentation and such.
    Significantly rewrote much of the builtin documentation to take advantage
        of the new features in puppetdoc, including many examples.

0.10.2
    Added SMF support
    Added autorequire functionality, with specific support for exec and file
        Exec elements autorequire any mentioned files, including the scripts,
        along with their CWDs.
        Files autorequire any parent directories.
    Added 'alias' metaparam.
    Fixed dependencies so they don't depend on file order.

0.10.1
    Added Solaris package support and changed puppetmasterd to run as
    a non-root user.

0.10.0
    Significant refactoring of how types, states, and parameters work, including
    breaking out parameters into a separate class.  This refactoring did not
    introduce much new functionality, but made extension of Puppet significantly
    easier

    Also, fixed the bug with 'waitforcert' in puppetd.

0.9.4
    Small fix to wrap the StatusServer class in the checks for required classes.
    
0.9.3
    Fixed some significant bugs in cron job management.

0.9.2
    Second Public Beta

0.9.0
    First Public Beta<|MERGE_RESOLUTION|>--- conflicted
+++ resolved
@@ -1,4 +1,3 @@
-<<<<<<< HEAD
 0.25.0
     Fixed #1910 - Updated logcheck regex
 
@@ -14,7 +13,6 @@
 
     Fixed #1840 - Bug fixes and improvements for Emacs puppet-mode.el
 
-=======
 0.24.8
     Fixing #1543 - Nagios parse errors no longer kill Puppet
 
@@ -43,12 +41,11 @@
     Added Reductive Labs build library to tasks directory
 
     Fixed #1852 - Correct behaviour when no SELinux bindings
+
+    Updated Red Hat spec file 0.24.7
+
+    Fixed #1920 - Shadow password corruption 
  
->>>>>>> 6b0c1b91
-    Updated Red Hat spec file 0.24.7
-
-    Fixed #1920 - Shadow password corruption 
-
 0.24.7
     Fixed #1804 - Added VDev and MultiVDev properties to the ZPool type
 
