--- conflicted
+++ resolved
@@ -1,4 +1,3 @@
-<<<<<<< HEAD
 0.25.?
     Fixing #1168 for REST -- all ssl classes downcase their names.
     This is a much cleaner fix than the xmlrpc version, thankfully. :)
@@ -8,7 +7,6 @@
     whether we should even use a CRL.  This way we aren't trying to
     set file paths to 'false' to disable the CRL.
 
-=======
 0.24.x
     Fixed #1502 - Fixed poor stored configuration performance
 
@@ -54,7 +52,6 @@
     Fixing puppetlast to make it work with 0.24.5 / 0.25.  Made puppetlast work on 0.24.5 
     by using the YAML indirector
  
->>>>>>> 2ec4e298
 0.24.5
     You can now select the encoding format when transferring the catalog,
     with 'yaml' still being the default but 'marshal' being an option.
